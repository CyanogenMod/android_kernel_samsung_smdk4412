/* arch/arm/plat-samsung/adc.c
 *
 * Copyright (c) 2008 Simtec Electronics
 *	http://armlinux.simtec.co.uk/
 *	Ben Dooks <ben@simtec.co.uk>, <ben-linux@fluff.org>
 *
 * Samsung ADC device core
 *
 * This program is free software; you can redistribute it and/or modify
 * it under the terms of the GNU General Public License as published by
 * the Free Software Foundation; either version 2 of the License.
*/

#include <linux/module.h>
#include <linux/kernel.h>
#include <linux/platform_device.h>
#include <linux/sched.h>
#include <linux/list.h>
#include <linux/slab.h>
#include <linux/err.h>
#include <linux/clk.h>
#include <linux/interrupt.h>
#include <linux/io.h>

#include <plat/regs-adc.h>
#include <plat/adc.h>

/* This driver is designed to control the usage of the ADC block between
 * the touchscreen and any other drivers that may need to use it, such as
 * the hwmon driver.
 *
 * Priority will be given to the touchscreen driver, but as this itself is
 * rate limited it should not starve other requests which are processed in
 * order that they are received.
 *
 * Each user registers to get a client block which uniquely identifies it
 * and stores information such as the necessary functions to callback when
 * action is required.
 */

enum s3c_cpu_type {
	TYPE_ADCV1, /* S3C24XX */
	TYPE_ADCV2, /* S3C64XX, S5P64X0, S5PC100 */
	TYPE_ADCV3, /* S5PV210, S5PC110, EXYNOS4210 */
	TYPE_ADCV4, /* EXYNOS4412, EXYNOS5250 */
};

struct s3c_adc_client {
	struct platform_device	*pdev;
	struct list_head	pend;
	wait_queue_head_t	*wait;

	unsigned int		nr_samples;
	int			result;
	unsigned char		is_ts;
	unsigned char		channel;

	void	(*select_cb)(struct s3c_adc_client *c, unsigned selected);
	void	(*convert_cb)(struct s3c_adc_client *c,
			      unsigned val1, unsigned val2,
			      unsigned *samples_left);
	atomic_t		running;
	int			error_count;
};

struct adc_device {
	struct platform_device	*pdev;
	struct platform_device	*owner;
	struct clk		*clk;
	struct s3c_adc_client	*cur;
	struct s3c_adc_client	*ts_pend;
	void __iomem		*regs;
	spinlock_t		 lock;

	unsigned int		 prescale;

	int			 irq;
};

static struct adc_device *adc_dev;

static LIST_HEAD(adc_pending);	/* protected by adc_device.lock */

#define adc_dbg(_adc, msg...) dev_dbg(&(_adc)->pdev->dev, msg)

static inline void s3c_adc_convert(struct adc_device *adc)
{
	unsigned con = readl(adc->regs + S3C2410_ADCCON);

	con |= S3C2410_ADCCON_ENABLE_START;
	writel(con, adc->regs + S3C2410_ADCCON);
}

static inline void s3c_adc_select(struct adc_device *adc,
				  struct s3c_adc_client *client)
{
	unsigned con = readl(adc->regs + S3C2410_ADCCON);
	enum s3c_cpu_type cpu = platform_get_device_id(adc->pdev)->driver_data;

	client->select_cb(client, 1);

	con &= ~S3C2410_ADCCON_MUXMASK;
	con &= ~S3C2410_ADCCON_STDBM;
	con &= ~S3C2410_ADCCON_STARTMASK;
	con |=  S3C2410_ADCCON_PRSCEN;

	if (!client->is_ts) {
		if (cpu >= TYPE_ADCV3)
			writel(S5PV210_ADCCON_SELMUX(client->channel),
				adc->regs + S5P_ADCMUX);
		else
			con |= S3C2410_ADCCON_SELMUX(client->channel);
	}

	writel(con, adc->regs + S3C2410_ADCCON);
}

static void s3c_adc_dbgshow(struct adc_device *adc)
{
	adc_dbg(adc, "CON=%08x, DLY=%08x\n",
		readl(adc->regs + S3C2410_ADCCON),
		readl(adc->regs + S3C2410_ADCDLY));
}

static void s3c_adc_try(struct adc_device *adc)
{
	struct s3c_adc_client *next = adc->ts_pend;
	unsigned int con = readl(adc->regs + S3C2410_ADCCON);

	if (!next && !list_empty(&adc_pending)) {
		next = list_first_entry(&adc_pending,
					struct s3c_adc_client, pend);
		list_del(&next->pend);
	} else
		adc->ts_pend = NULL;

	if (next) {
		adc_dbg(adc, "new client is %p\n", next);
		adc->cur = next;
		s3c_adc_select(adc, next);
		s3c_adc_convert(adc);
		s3c_adc_dbgshow(adc);
	} else {
		con &= ~S3C2410_ADCCON_PRSCEN;
		con |=  S3C2410_ADCCON_STDBM;
		writel(con, adc->regs + S3C2410_ADCCON);
	}
}

static void s3c_convert_done(struct s3c_adc_client *client,
			     unsigned v, unsigned u, unsigned *left)
{
	client->result = v;
	wake_up(client->wait);
}

int s3c_adc_start(struct s3c_adc_client *client,
		  unsigned int channel, unsigned int nr_samples,
		  wait_queue_head_t *pwake)
{
	struct adc_device *adc = adc_dev;
	unsigned long flags;

	BUG_ON(!adc);

<<<<<<< HEAD
	if (client->is_ts && adc->ts_pend)
		return -EAGAIN;

	if (atomic_xchg(&client->running, 1)) {
		WARN(1, "%s: %p is already running\n", __func__, client);
		return -EAGAIN;
	}

	spin_lock_irqsave(&adc->lock, flags);

	client->convert_cb = s3c_convert_done;
	client->wait = pwake;
	client->result = -1;
=======
	spin_lock_irqsave(&adc->lock, flags);

	if (client->is_ts && adc->ts_pend) {
		spin_unlock_irqrestore(&adc->lock, flags);
		return -EAGAIN;
	}
>>>>>>> 54ea5b40

	client->channel = channel;
	client->nr_samples = nr_samples;

	if (client->is_ts)
		adc->ts_pend = client;
	else
		list_add_tail(&client->pend, &adc_pending);

	if (!adc->cur)
		s3c_adc_try(adc);

	spin_unlock_irqrestore(&adc->lock, flags);

	return 0;
}
EXPORT_SYMBOL_GPL(s3c_adc_start);

static void s3c_adc_stop(struct s3c_adc_client *client)
{
	unsigned long flags;

	spin_lock_irqsave(&adc_dev->lock, flags);

	/* We should really check that nothing is in progress. */
	if (adc_dev->cur == client)
		adc_dev->cur = NULL;
	if (adc_dev->ts_pend == client)
		adc_dev->ts_pend = NULL;
	else {
		struct list_head *p, *n;
		struct s3c_adc_client *tmp;

		list_for_each_safe(p, n, &adc_pending) {
			tmp = list_entry(p, struct s3c_adc_client, pend);
			if (tmp == client)
				list_del(&tmp->pend);
		}
	}

	if (!atomic_xchg(&client->running, 0))
		WARN(1, "%s: %p is already stopped\n", __func__, client);

	if (adc_dev->cur == NULL)
		s3c_adc_try(adc_dev);

	spin_unlock_irqrestore(&adc_dev->lock, flags);
}

int s3c_adc_read(struct s3c_adc_client *client, unsigned int ch)
{
	DECLARE_WAIT_QUEUE_HEAD_ONSTACK(wake);
	struct adc_device *adc = adc_dev;
	unsigned long flags;
	int ret;

	ret = s3c_adc_start(client, ch, 1, &wake);
	if (ret < 0)
		goto err;

	ret = wait_event_timeout(wake, client->result >= 0, HZ / 2);
	if (client->result < 0) {
		s3c_adc_stop(client);
		dev_warn(&adc_dev->pdev->dev, "%s: %p is timed out\n",
			 __func__, client);
		++client->error_count;
		BUG_ON(client->error_count > 10);
		ret = -ETIMEDOUT;
		goto err;
	} else {
		client->error_count = 0;

		spin_lock_irqsave(&adc->lock, flags);
		/* client->result >=0 means s3c_adc_irq ->
		   s3c_convert_done is running or finished. Make sure
		   it is *finished* (not running) by lock/unlocking
		   spin lock.  Otherwise, after return of this
		   function, wake_up() on destroyed 'wake' may be
		   executed which will destroy stack */
		spin_unlock_irqrestore(&adc->lock, flags);
	}

	client->convert_cb = NULL;
	return client->result;

err:
	return ret;
}
EXPORT_SYMBOL_GPL(s3c_adc_read);

static void s3c_adc_default_select(struct s3c_adc_client *client,
				   unsigned select)
{
}

struct s3c_adc_client *s3c_adc_register(struct platform_device *pdev,
					void (*select)(struct s3c_adc_client *client,
						       unsigned int selected),
					void (*conv)(struct s3c_adc_client *client,
						     unsigned d0, unsigned d1,
						     unsigned *samples_left),
					unsigned int is_ts)
{
	struct s3c_adc_client *client;

	WARN_ON(!pdev);

	if (!select)
		select = s3c_adc_default_select;

	if (!pdev)
		return ERR_PTR(-EINVAL);

	client = kzalloc(sizeof(struct s3c_adc_client), GFP_KERNEL);
	if (!client) {
		dev_err(&pdev->dev, "no memory for adc client\n");
		return ERR_PTR(-ENOMEM);
	}

	client->pdev = pdev;
	client->is_ts = is_ts;
	client->select_cb = select;
	client->convert_cb = conv;

	return client;
}
EXPORT_SYMBOL_GPL(s3c_adc_register);

void s3c_adc_release(struct s3c_adc_client *client)
{
	s3c_adc_stop(client);
	kfree(client);
}
EXPORT_SYMBOL_GPL(s3c_adc_release);

static irqreturn_t s3c_adc_irq(int irq, void *pw)
{
	struct adc_device *adc = pw;
	struct s3c_adc_client *client = adc->cur;
	enum s3c_cpu_type cpu = platform_get_device_id(adc->pdev)->driver_data;
	unsigned data0 = 0, data1 = 0;

	spin_lock(&adc->lock);

	if (!client || !client->nr_samples) {
		dev_warn(&adc->pdev->dev, "%s: no adc pending\n", __func__);
		goto exit;
	}

	data0 = readl(adc->regs + S3C2410_ADCDAT0);
	if (cpu != TYPE_ADCV4)
		data1 = readl(adc->regs + S3C2410_ADCDAT1);

	adc_dbg(adc, "read %d: 0x%04x, 0x%04x\n", client->nr_samples, data0, data1);

	if (client->nr_samples > 0)
		client->nr_samples--;

	if (cpu == TYPE_ADCV1) {
		data0 &= 0x3ff;
		data1 &= 0x3ff;
	} else {
		/* S3C64XX/S5P  ADC resolution is 12-bit */
		data0 &= 0xfff;
		data1 &= 0xfff;
	}

	if (client->convert_cb)
		(client->convert_cb)(client, data0, data1, &client->nr_samples);

	if (client->nr_samples > 0) {
		/* fire another conversion for this client */
		(client->select_cb)(client, 1);
		s3c_adc_convert(adc);
	} else {
		/* finish conversion for this client */
		(client->select_cb)(client, 0);
		if (!atomic_xchg(&client->running, 0))
			WARN(1, "%s: %p is already stopped\n", __func__,
			     client);

		/* fire conversion for next client if any */
		adc->cur = NULL;
		s3c_adc_try(adc);
	}

exit:
	if (cpu != TYPE_ADCV1) {
		/* Clear ADC interrupt */
		writel(0, adc->regs + S3C64XX_ADCCLRINT);
	}

	spin_unlock(&adc->lock);

	return IRQ_HANDLED;
}

static int s3c_adc_probe(struct platform_device *pdev)
{
	struct device *dev = &pdev->dev;
	struct adc_device *adc;
	struct resource *regs;
	enum s3c_cpu_type cpu = platform_get_device_id(pdev)->driver_data;
	int ret;
	unsigned tmp;

	adc = kzalloc(sizeof(struct adc_device), GFP_KERNEL);
	if (unlikely(adc == NULL)) {
		dev_err(dev, "failed to allocate adc_device\n");
		return -ENOMEM;
	}

	spin_lock_init(&adc->lock);

	adc->pdev = pdev;
	adc->prescale = S3C2410_ADCCON_PRSCVL(49);

	adc->clk = clk_get(NULL, "adc");
	if (unlikely(IS_ERR(adc->clk))) {
		dev_err(dev, "failed to get adc clock\n");
		ret = PTR_ERR(adc->clk);
		goto err_alloc;
	}

	regs = platform_get_resource(pdev, IORESOURCE_MEM, 0);
	if (unlikely(!regs)) {
		dev_err(dev, "failed to find registers\n");
		ret = -ENXIO;
		goto err_clk;
	}

	adc->regs = ioremap(regs->start, resource_size(regs));
	if (unlikely(!adc->regs)) {
		dev_err(dev, "failed to map registers\n");
		ret = -ENXIO;
		goto err_clk;
	}

	clk_enable(adc->clk);

#if defined(CONFIG_S3C_DEV_ADC1)
	tmp = readl(adc->regs + S3C2410_ADCCON);
	tmp |= S3C64XX_ADCCON_TSSEL;
	writel(tmp, adc->regs + S3C2410_ADCCON);
	adc->regs += 0x1000;
#endif

	tmp = adc->prescale | S3C2410_ADCCON_PRSCEN;

	/* Enable 12-bit ADC resolution */
	if (cpu != TYPE_ADCV1) {
		tmp |= S3C64XX_ADCCON_RESSEL;
	}
	tmp |= S3C2410_ADCCON_STDBM;
	writel(tmp, adc->regs + S3C2410_ADCCON);

	adc->irq = platform_get_irq(pdev, 1);
	if (unlikely(adc->irq <= 0)) {
		dev_err(dev, "failed to get adc irq\n");
		ret = -ENOENT;
		goto err_clk;
	}

	ret = request_irq(adc->irq, s3c_adc_irq, 0, dev_name(dev), adc);
	if (unlikely(ret < 0)) {
		dev_err(dev, "failed to attach adc irq\n");
		goto err_clk;
	}

	dev_info(dev, "attached adc driver\n");

	platform_set_drvdata(pdev, adc);
	adc_dev = adc;

	return 0;

 err_clk:
	clk_put(adc->clk);

 err_alloc:
	kfree(adc);
	return ret;
}

static int __devexit s3c_adc_remove(struct platform_device *pdev)
{
	struct adc_device *adc = platform_get_drvdata(pdev);

	iounmap(adc->regs);
	free_irq(adc->irq, adc);
	clk_disable(adc->clk);
	clk_put(adc->clk);
	kfree(adc);

	return 0;
}

#ifdef CONFIG_PM
static int s3c_adc_suspend(struct platform_device *pdev, pm_message_t state)
{
	struct adc_device *adc = platform_get_drvdata(pdev);
	unsigned long flags;
	u32 con;

	spin_lock_irqsave(&adc->lock, flags);

	con = readl(adc->regs + S3C2410_ADCCON);
	con |= S3C2410_ADCCON_STDBM;
	writel(con, adc->regs + S3C2410_ADCCON);

	disable_irq(adc->irq);
	spin_unlock_irqrestore(&adc->lock, flags);
	clk_disable(adc->clk);

	return 0;
}

static int s3c_adc_resume(struct platform_device *pdev)
{
	struct adc_device *adc = platform_get_drvdata(pdev);
	enum s3c_cpu_type cpu = platform_get_device_id(pdev)->driver_data;
	unsigned int tmp = 0;

	clk_enable(adc->clk);
	enable_irq(adc->irq);

#if defined(CONFIG_S3C_DEV_ADC1)
	adc->regs -= 0x1000;
	tmp = readl(adc->regs + S3C2410_ADCCON);
	tmp |= S3C64XX_ADCCON_TSSEL;
	writel(tmp, adc->regs + S3C2410_ADCCON);
	adc->regs += 0x1000;
#endif
	tmp = adc->prescale | S3C2410_ADCCON_PRSCEN;
	/* Enable 12-bit ADC resolution */
	if (cpu != TYPE_ADCV1)
		tmp |= S3C64XX_ADCCON_RESSEL;
	writel(tmp, adc->regs + S3C2410_ADCCON);

	return 0;
}

#else
#define s3c_adc_suspend NULL
#define s3c_adc_resume NULL
#endif

static struct platform_device_id s3c_adc_driver_ids[] = {
	{
		.name		= "s3c24xx-adc",
		.driver_data	= TYPE_ADCV1,
	}, {
		.name		= "s3c64xx-adc",
		.driver_data	= TYPE_ADCV2,
	}, {
		.name		= "samsung-adc-v3",
		.driver_data	= TYPE_ADCV3,
	}, {
		.name		= "samsung-adc-v4",
		.driver_data	= TYPE_ADCV4,
	},
	{ }
};
MODULE_DEVICE_TABLE(platform, s3c_adc_driver_ids);

static struct platform_driver s3c_adc_driver = {
	.id_table	= s3c_adc_driver_ids,
	.driver		= {
		.name	= "s3c-adc",
		.owner	= THIS_MODULE,
	},
	.probe		= s3c_adc_probe,
	.remove		= __devexit_p(s3c_adc_remove),
	.suspend	= s3c_adc_suspend,
	.resume		= s3c_adc_resume,
};

static int __init adc_init(void)
{
	int ret;

	ret = platform_driver_register(&s3c_adc_driver);
	if (ret)
		printk(KERN_ERR "%s: failed to add adc driver\n", __func__);

	return ret;
}

arch_initcall(adc_init);<|MERGE_RESOLUTION|>--- conflicted
+++ resolved
@@ -163,7 +163,6 @@
 
 	BUG_ON(!adc);
 
-<<<<<<< HEAD
 	if (client->is_ts && adc->ts_pend)
 		return -EAGAIN;
 
@@ -174,17 +173,14 @@
 
 	spin_lock_irqsave(&adc->lock, flags);
 
+	if (client->is_ts && adc->ts_pend) {
+		spin_unlock_irqrestore(&adc->lock, flags);
+		return -EAGAIN;
+	}
+
 	client->convert_cb = s3c_convert_done;
 	client->wait = pwake;
 	client->result = -1;
-=======
-	spin_lock_irqsave(&adc->lock, flags);
-
-	if (client->is_ts && adc->ts_pend) {
-		spin_unlock_irqrestore(&adc->lock, flags);
-		return -EAGAIN;
-	}
->>>>>>> 54ea5b40
 
 	client->channel = channel;
 	client->nr_samples = nr_samples;
