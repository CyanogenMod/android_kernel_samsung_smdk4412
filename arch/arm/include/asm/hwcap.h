#ifndef __ASMARM_HWCAP_H
#define __ASMARM_HWCAP_H

/*
 * HWCAP flags - for elf_hwcap (in kernel) and AT_HWCAP
 */
<<<<<<< HEAD
#define HWCAP_SWP	(1 << 0)
#define HWCAP_HALF	(1 << 1)
#define HWCAP_THUMB	(1 << 2)
#define HWCAP_26BIT	(1 << 3)	/* Play it safe */
#define HWCAP_FAST_MULT	(1 << 4)
#define HWCAP_FPA	(1 << 5)
#define HWCAP_VFP	(1 << 6)
#define HWCAP_EDSP	(1 << 7)
#define HWCAP_JAVA	(1 << 8)
#define HWCAP_IWMMXT	(1 << 9)
#define HWCAP_CRUNCH	(1 << 10)
#define HWCAP_THUMBEE	(1 << 11)
#define HWCAP_NEON	(1 << 12)
#define HWCAP_VFPv3	(1 << 13)
#define HWCAP_VFPv3D16	(1 << 14)
#define HWCAP_TLS	(1 << 15)
#define HWCAP_VFPv4	(1 << 16)
#define HWCAP_IDIVA	(1 << 17)
#define HWCAP_IDIVT	(1 << 18)
#define HWCAP_IDIV	(HWCAP_IDIVA | HWCAP_IDIVT)
=======
#define HWCAP_SWP	1
#define HWCAP_HALF	2
#define HWCAP_THUMB	4
#define HWCAP_26BIT	8	/* Play it safe */
#define HWCAP_FAST_MULT	16
#define HWCAP_FPA	32
#define HWCAP_VFP	64
#define HWCAP_EDSP	128
#define HWCAP_JAVA	256
#define HWCAP_IWMMXT	512
#define HWCAP_CRUNCH	1024
#define HWCAP_THUMBEE	2048
#define HWCAP_NEON	4096
#define HWCAP_VFPv3	8192
#define HWCAP_VFPv3D16	(1 << 14)	/* also set for VFPv4-D16 */
#define HWCAP_TLS	32768
#define HWCAP_VFPD32	(1 << 19)	/* set if VFP has 32 regs (not 16) */
>>>>>>> 54ea5b40

#if defined(__KERNEL__) && !defined(__ASSEMBLY__)
/*
 * This yields a mask that user programs can use to figure out what
 * instruction set this cpu supports.
 */
#define ELF_HWCAP	(elf_hwcap)
extern unsigned int elf_hwcap;
#endif

#endif<|MERGE_RESOLUTION|>--- conflicted
+++ resolved
@@ -4,7 +4,7 @@
 /*
  * HWCAP flags - for elf_hwcap (in kernel) and AT_HWCAP
  */
-<<<<<<< HEAD
+
 #define HWCAP_SWP	(1 << 0)
 #define HWCAP_HALF	(1 << 1)
 #define HWCAP_THUMB	(1 << 2)
@@ -25,25 +25,7 @@
 #define HWCAP_IDIVA	(1 << 17)
 #define HWCAP_IDIVT	(1 << 18)
 #define HWCAP_IDIV	(HWCAP_IDIVA | HWCAP_IDIVT)
-=======
-#define HWCAP_SWP	1
-#define HWCAP_HALF	2
-#define HWCAP_THUMB	4
-#define HWCAP_26BIT	8	/* Play it safe */
-#define HWCAP_FAST_MULT	16
-#define HWCAP_FPA	32
-#define HWCAP_VFP	64
-#define HWCAP_EDSP	128
-#define HWCAP_JAVA	256
-#define HWCAP_IWMMXT	512
-#define HWCAP_CRUNCH	1024
-#define HWCAP_THUMBEE	2048
-#define HWCAP_NEON	4096
-#define HWCAP_VFPv3	8192
-#define HWCAP_VFPv3D16	(1 << 14)	/* also set for VFPv4-D16 */
-#define HWCAP_TLS	32768
-#define HWCAP_VFPD32	(1 << 19)	/* set if VFP has 32 regs (not 16) */
->>>>>>> 54ea5b40
+
 
 #if defined(__KERNEL__) && !defined(__ASSEMBLY__)
 /*
