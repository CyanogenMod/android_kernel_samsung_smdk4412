/*
 *  linux/mm/memory_hotplug.c
 *
 *  Copyright (C)
 */

#include <linux/stddef.h>
#include <linux/mm.h>
#include <linux/swap.h>
#include <linux/interrupt.h>
#include <linux/pagemap.h>
#include <linux/bootmem.h>
#include <linux/compiler.h>
#include <linux/module.h>
#include <linux/pagevec.h>
#include <linux/writeback.h>
#include <linux/slab.h>
#include <linux/sysctl.h>
#include <linux/cpu.h>
#include <linux/memory.h>
#include <linux/memory_hotplug.h>
#include <linux/highmem.h>
#include <linux/vmalloc.h>
#include <linux/ioport.h>
#include <linux/delay.h>
#include <linux/migrate.h>
#include <linux/page-isolation.h>
#include <linux/pfn.h>
#include <linux/suspend.h>
#include <linux/mm_inline.h>
#include <linux/firmware-map.h>

#include <asm/tlbflush.h>

#include "internal.h"

DEFINE_MUTEX(mem_hotplug_mutex);

void lock_memory_hotplug(void)
{
	mutex_lock(&mem_hotplug_mutex);

	/* for exclusive hibernation if CONFIG_HIBERNATION=y */
	lock_system_sleep();
}

void unlock_memory_hotplug(void)
{
	unlock_system_sleep();
	mutex_unlock(&mem_hotplug_mutex);
}


/* add this memory to iomem resource */
static struct resource *register_memory_resource(u64 start, u64 size)
{
	struct resource *res;
	res = kzalloc(sizeof(struct resource), GFP_KERNEL);
	BUG_ON(!res);

	res->name = "System RAM";
	res->start = start;
	res->end = start + size - 1;
	res->flags = IORESOURCE_MEM | IORESOURCE_BUSY;
	if (request_resource(&iomem_resource, res) < 0) {
		printk("System RAM resource %llx - %llx cannot be added\n",
		(unsigned long long)res->start, (unsigned long long)res->end);
		kfree(res);
		res = NULL;
	}
	return res;
}

static void release_memory_resource(struct resource *res)
{
	if (!res)
		return;
	release_resource(res);
	kfree(res);
	return;
}

#ifdef CONFIG_MEMORY_HOTPLUG_SPARSE
#ifndef CONFIG_SPARSEMEM_VMEMMAP
static void get_page_bootmem(unsigned long info,  struct page *page,
			     unsigned long type)
{
	page->lru.next = (struct list_head *) type;
	SetPagePrivate(page);
	set_page_private(page, info);
	atomic_inc(&page->_count);
}

/* reference to __meminit __free_pages_bootmem is valid
 * so use __ref to tell modpost not to generate a warning */
void __ref put_page_bootmem(struct page *page)
{
	unsigned long type;

	type = (unsigned long) page->lru.next;
	BUG_ON(type < MEMORY_HOTPLUG_MIN_BOOTMEM_TYPE ||
	       type > MEMORY_HOTPLUG_MAX_BOOTMEM_TYPE);

	if (atomic_dec_return(&page->_count) == 1) {
		ClearPagePrivate(page);
		set_page_private(page, 0);
		INIT_LIST_HEAD(&page->lru);
		__free_pages_bootmem(page, 0);
	}

}

static void register_page_bootmem_info_section(unsigned long start_pfn)
{
	unsigned long *usemap, mapsize, section_nr, i;
	struct mem_section *ms;
	struct page *page, *memmap;

	section_nr = pfn_to_section_nr(start_pfn);
	ms = __nr_to_section(section_nr);

	/* Get section's memmap address */
	memmap = sparse_decode_mem_map(ms->section_mem_map, section_nr);

	/*
	 * Get page for the memmap's phys address
	 * XXX: need more consideration for sparse_vmemmap...
	 */
	page = virt_to_page(memmap);
	mapsize = sizeof(struct page) * PAGES_PER_SECTION;
	mapsize = PAGE_ALIGN(mapsize) >> PAGE_SHIFT;

	/* remember memmap's page */
	for (i = 0; i < mapsize; i++, page++)
		get_page_bootmem(section_nr, page, SECTION_INFO);

	usemap = __nr_to_section(section_nr)->pageblock_flags;
	page = virt_to_page(usemap);

	mapsize = PAGE_ALIGN(usemap_size()) >> PAGE_SHIFT;

	for (i = 0; i < mapsize; i++, page++)
		get_page_bootmem(section_nr, page, MIX_SECTION_INFO);

}

void register_page_bootmem_info_node(struct pglist_data *pgdat)
{
	unsigned long i, pfn, end_pfn, nr_pages;
	int node = pgdat->node_id;
	struct page *page;
	struct zone *zone;

	nr_pages = PAGE_ALIGN(sizeof(struct pglist_data)) >> PAGE_SHIFT;
	page = virt_to_page(pgdat);

	for (i = 0; i < nr_pages; i++, page++)
		get_page_bootmem(node, page, NODE_INFO);

	zone = &pgdat->node_zones[0];
	for (; zone < pgdat->node_zones + MAX_NR_ZONES - 1; zone++) {
		if (zone->wait_table) {
			nr_pages = zone->wait_table_hash_nr_entries
				* sizeof(wait_queue_head_t);
			nr_pages = PAGE_ALIGN(nr_pages) >> PAGE_SHIFT;
			page = virt_to_page(zone->wait_table);

			for (i = 0; i < nr_pages; i++, page++)
				get_page_bootmem(node, page, NODE_INFO);
		}
	}

	pfn = pgdat->node_start_pfn;
	end_pfn = pfn + pgdat->node_spanned_pages;

	/* register_section info */
	for (; pfn < end_pfn; pfn += PAGES_PER_SECTION) {
		/*
		 * Some platforms can assign the same pfn to multiple nodes - on
		 * node0 as well as nodeN.  To avoid registering a pfn against
		 * multiple nodes we check that this pfn does not already
		 * reside in some other node.
		 */
		if (pfn_valid(pfn) && (pfn_to_nid(pfn) == node))
			register_page_bootmem_info_section(pfn);
	}
}
#endif /* !CONFIG_SPARSEMEM_VMEMMAP */

static void grow_zone_span(struct zone *zone, unsigned long start_pfn,
			   unsigned long end_pfn)
{
	unsigned long old_zone_end_pfn;

	zone_span_writelock(zone);

	old_zone_end_pfn = zone->zone_start_pfn + zone->spanned_pages;
	if (start_pfn < zone->zone_start_pfn)
		zone->zone_start_pfn = start_pfn;

	zone->spanned_pages = max(old_zone_end_pfn, end_pfn) -
				zone->zone_start_pfn;

	zone_span_writeunlock(zone);
}

static void grow_pgdat_span(struct pglist_data *pgdat, unsigned long start_pfn,
			    unsigned long end_pfn)
{
	unsigned long old_pgdat_end_pfn =
		pgdat->node_start_pfn + pgdat->node_spanned_pages;

	if (start_pfn < pgdat->node_start_pfn)
		pgdat->node_start_pfn = start_pfn;

	pgdat->node_spanned_pages = max(old_pgdat_end_pfn, end_pfn) -
					pgdat->node_start_pfn;
}

static int __meminit __add_zone(struct zone *zone, unsigned long phys_start_pfn)
{
	struct pglist_data *pgdat = zone->zone_pgdat;
	int nr_pages = PAGES_PER_SECTION;
	int nid = pgdat->node_id;
	int zone_type;
	unsigned long flags;

	zone_type = zone - pgdat->node_zones;
	if (!zone->wait_table) {
		int ret;

		ret = init_currently_empty_zone(zone, phys_start_pfn,
						nr_pages, MEMMAP_HOTPLUG);
		if (ret)
			return ret;
	}
	pgdat_resize_lock(zone->zone_pgdat, &flags);
	grow_zone_span(zone, phys_start_pfn, phys_start_pfn + nr_pages);
	grow_pgdat_span(zone->zone_pgdat, phys_start_pfn,
			phys_start_pfn + nr_pages);
	pgdat_resize_unlock(zone->zone_pgdat, &flags);
	memmap_init_zone(nr_pages, nid, zone_type,
			 phys_start_pfn, MEMMAP_HOTPLUG);
	return 0;
}

static int __meminit __add_section(int nid, struct zone *zone,
					unsigned long phys_start_pfn)
{
	int nr_pages = PAGES_PER_SECTION;
	int ret;

	if (pfn_valid(phys_start_pfn))
		return -EEXIST;

	ret = sparse_add_one_section(zone, phys_start_pfn, nr_pages);

	if (ret < 0)
		return ret;

	ret = __add_zone(zone, phys_start_pfn);

	if (ret < 0)
		return ret;

	return register_new_memory(nid, __pfn_to_section(phys_start_pfn));
}

#ifdef CONFIG_SPARSEMEM_VMEMMAP
static int __remove_section(struct zone *zone, struct mem_section *ms)
{
	/*
	 * XXX: Freeing memmap with vmemmap is not implement yet.
	 *      This should be removed later.
	 */
	return -EBUSY;
}
#else
static int __remove_section(struct zone *zone, struct mem_section *ms)
{
	unsigned long flags;
	struct pglist_data *pgdat = zone->zone_pgdat;
	int ret = -EINVAL;

	if (!valid_section(ms))
		return ret;

	ret = unregister_memory_section(ms);
	if (ret)
		return ret;

	pgdat_resize_lock(pgdat, &flags);
	sparse_remove_one_section(zone, ms);
	pgdat_resize_unlock(pgdat, &flags);
	return 0;
}
#endif

/*
 * Reasonably generic function for adding memory.  It is
 * expected that archs that support memory hotplug will
 * call this function after deciding the zone to which to
 * add the new pages.
 */
int __ref __add_pages(int nid, struct zone *zone, unsigned long phys_start_pfn,
			unsigned long nr_pages)
{
	unsigned long i;
	int err = 0;
	int start_sec, end_sec;
	/* during initialize mem_map, align hot-added range to section */
	start_sec = pfn_to_section_nr(phys_start_pfn);
	end_sec = pfn_to_section_nr(phys_start_pfn + nr_pages - 1);

	for (i = start_sec; i <= end_sec; i++) {
		err = __add_section(nid, zone, i << PFN_SECTION_SHIFT);

		/*
		 * EEXIST is finally dealt with by ioresource collision
		 * check. see add_memory() => register_memory_resource()
		 * Warning will be printed if there is collision.
		 */
		if (err && (err != -EEXIST))
			break;
		err = 0;
	}

	return err;
}
EXPORT_SYMBOL_GPL(__add_pages);

/**
 * __remove_pages() - remove sections of pages from a zone
 * @zone: zone from which pages need to be removed
 * @phys_start_pfn: starting pageframe (must be aligned to start of a section)
 * @nr_pages: number of pages to remove (must be multiple of section size)
 *
 * Generic helper function to remove section mappings and sysfs entries
 * for the section of the memory we are removing. Caller needs to make
 * sure that pages are marked reserved and zones are adjust properly by
 * calling offline_pages().
 */
int __remove_pages(struct zone *zone, unsigned long phys_start_pfn,
		 unsigned long nr_pages)
{
	unsigned long i, ret = 0;
	int sections_to_remove;

	/*
	 * We can only remove entire sections
	 */
	BUG_ON(phys_start_pfn & ~PAGE_SECTION_MASK);
	BUG_ON(nr_pages % PAGES_PER_SECTION);

	sections_to_remove = nr_pages / PAGES_PER_SECTION;
	for (i = 0; i < sections_to_remove; i++) {
		unsigned long pfn = phys_start_pfn + i*PAGES_PER_SECTION;
		release_mem_region(pfn << PAGE_SHIFT,
				   PAGES_PER_SECTION << PAGE_SHIFT);
		ret = __remove_section(zone, __pfn_to_section(pfn));
		if (ret)
			break;
	}
	return ret;
}
EXPORT_SYMBOL_GPL(__remove_pages);

void online_page(struct page *page)
{
	unsigned long pfn = page_to_pfn(page);

	totalram_pages++;
	if (pfn >= num_physpages)
		num_physpages = pfn + 1;

#ifdef CONFIG_HIGHMEM
	if (PageHighMem(page))
		totalhigh_pages++;
#endif

	ClearPageReserved(page);
	init_page_count(page);
	__free_page(page);
}

static int online_pages_range(unsigned long start_pfn, unsigned long nr_pages,
			void *arg)
{
	unsigned long i;
	unsigned long onlined_pages = *(unsigned long *)arg;
	struct page *page;
	if (PageReserved(pfn_to_page(start_pfn)))
		for (i = 0; i < nr_pages; i++) {
			page = pfn_to_page(start_pfn + i);
			online_page(page);
			onlined_pages++;
		}
	*(unsigned long *)arg = onlined_pages;
	return 0;
}


int __ref online_pages(unsigned long pfn, unsigned long nr_pages)
{
	unsigned long onlined_pages = 0;
	struct zone *zone;
	int need_zonelists_rebuild = 0;
	int nid;
	int ret;
	struct memory_notify arg;

	lock_memory_hotplug();
	arg.start_pfn = pfn;
	arg.nr_pages = nr_pages;
	arg.status_change_nid = -1;

	nid = page_to_nid(pfn_to_page(pfn));
	if (node_present_pages(nid) == 0)
		arg.status_change_nid = nid;

	ret = memory_notify(MEM_GOING_ONLINE, &arg);
	ret = notifier_to_errno(ret);
	if (ret) {
		memory_notify(MEM_CANCEL_ONLINE, &arg);
		unlock_memory_hotplug();
		return ret;
	}
	/*
	 * This doesn't need a lock to do pfn_to_page().
	 * The section can't be removed here because of the
	 * memory_block->state_mutex.
	 */
	zone = page_zone(pfn_to_page(pfn));
	/*
	 * If this zone is not populated, then it is not in zonelist.
	 * This means the page allocator ignores this zone.
	 * So, zonelist must be updated after online.
	 */
	mutex_lock(&zonelists_mutex);
	if (!populated_zone(zone))
		need_zonelists_rebuild = 1;

	ret = walk_system_ram_range(pfn, nr_pages, &onlined_pages,
		online_pages_range);
	if (ret) {
		mutex_unlock(&zonelists_mutex);
		printk(KERN_DEBUG "online_pages %lx at %lx failed\n",
			nr_pages, pfn);
		memory_notify(MEM_CANCEL_ONLINE, &arg);
		unlock_memory_hotplug();
		return ret;
	}

	zone->present_pages += onlined_pages;
	zone->zone_pgdat->node_present_pages += onlined_pages;
	if (need_zonelists_rebuild)
		build_all_zonelists(zone);
	else
		zone_pcp_update(zone);

	mutex_unlock(&zonelists_mutex);

	init_per_zone_wmark_min();

	if (onlined_pages) {
		kswapd_run(zone_to_nid(zone));
		node_set_state(zone_to_nid(zone), N_HIGH_MEMORY);
	}

	vm_total_pages = nr_free_pagecache_pages();

	writeback_set_ratelimit();

	if (onlined_pages)
		memory_notify(MEM_ONLINE, &arg);
	unlock_memory_hotplug();

	return 0;
}
#endif /* CONFIG_MEMORY_HOTPLUG_SPARSE */

/* we are OK calling __meminit stuff here - we have CONFIG_MEMORY_HOTPLUG */
static pg_data_t __ref *hotadd_new_pgdat(int nid, u64 start)
{
	struct pglist_data *pgdat;
	unsigned long zones_size[MAX_NR_ZONES] = {0};
	unsigned long zholes_size[MAX_NR_ZONES] = {0};
	unsigned long start_pfn = start >> PAGE_SHIFT;

	pgdat = arch_alloc_nodedata(nid);
	if (!pgdat)
		return NULL;

	arch_refresh_nodedata(nid, pgdat);

	/* we can use NODE_DATA(nid) from here */

	/* init node's zones as empty zones, we don't have any present pages.*/
	free_area_init_node(nid, zones_size, start_pfn, zholes_size);

	/*
	 * The node we allocated has no zone fallback lists. For avoiding
	 * to access not-initialized zonelist, build here.
	 */
	mutex_lock(&zonelists_mutex);
	build_all_zonelists(NULL);
	mutex_unlock(&zonelists_mutex);

	return pgdat;
}

static void rollback_node_hotadd(int nid, pg_data_t *pgdat)
{
	arch_refresh_nodedata(nid, NULL);
	arch_free_nodedata(pgdat);
	return;
}


/*
 * called by cpu_up() to online a node without onlined memory.
 */
int mem_online_node(int nid)
{
	pg_data_t	*pgdat;
	int	ret;

	lock_memory_hotplug();
	pgdat = hotadd_new_pgdat(nid, 0);
	if (!pgdat) {
		ret = -ENOMEM;
		goto out;
	}
	node_set_online(nid);
	ret = register_one_node(nid);
	BUG_ON(ret);

out:
	unlock_memory_hotplug();
	return ret;
}

/* we are OK calling __meminit stuff here - we have CONFIG_MEMORY_HOTPLUG */
int __ref add_memory(int nid, u64 start, u64 size)
{
	pg_data_t *pgdat = NULL;
	int new_pgdat = 0;
	struct resource *res;
	int ret;

	lock_memory_hotplug();

	res = register_memory_resource(start, size);
	ret = -EEXIST;
	if (!res)
		goto out;

	if (!node_online(nid)) {
		pgdat = hotadd_new_pgdat(nid, start);
		ret = -ENOMEM;
		if (!pgdat)
			goto out;
		new_pgdat = 1;
	}

	/* call arch's memory hotadd */
	ret = arch_add_memory(nid, start, size);

	if (ret < 0)
		goto error;

	/* we online node here. we can't roll back from here. */
	node_set_online(nid);

	if (new_pgdat) {
		ret = register_one_node(nid);
		/*
		 * If sysfs file of new node can't create, cpu on the node
		 * can't be hot-added. There is no rollback way now.
		 * So, check by BUG_ON() to catch it reluctantly..
		 */
		BUG_ON(ret);
	}

	/* create new memmap entry */
	firmware_map_add_hotplug(start, start + size, "System RAM");

	goto out;

error:
	/* rollback pgdat allocation and others */
	if (new_pgdat)
		rollback_node_hotadd(nid, pgdat);
	if (res)
		release_memory_resource(res);

out:
	unlock_memory_hotplug();
	return ret;
}
EXPORT_SYMBOL_GPL(add_memory);

#ifdef CONFIG_MEMORY_HOTREMOVE
/*
 * A free page on the buddy free lists (not the per-cpu lists) has PageBuddy
 * set and the size of the free page is given by page_order(). Using this,
 * the function determines if the pageblock contains only free pages.
 * Due to buddy contraints, a free page at least the size of a pageblock will
 * be located at the start of the pageblock
 */
static inline int pageblock_free(struct page *page)
{
	return PageBuddy(page) && page_order(page) >= pageblock_order;
}

/* Return the start of the next active pageblock after a given page */
static struct page *next_active_pageblock(struct page *page)
{
	/* Ensure the starting page is pageblock-aligned */
	BUG_ON(page_to_pfn(page) & (pageblock_nr_pages - 1));

	/* If the entire pageblock is free, move to the end of free page */
	if (pageblock_free(page)) {
		int order;
		/* be careful. we don't have locks, page_order can be changed.*/
		order = page_order(page);
		if ((order < MAX_ORDER) && (order >= pageblock_order))
			return page + (1 << order);
	}

	return page + pageblock_nr_pages;
}

/* Checks if this range of memory is likely to be hot-removable. */
int is_mem_section_removable(unsigned long start_pfn, unsigned long nr_pages)
{
	struct page *page = pfn_to_page(start_pfn);
	struct page *end_page = page + nr_pages;

	/* Check the starting page of each pageblock within the range */
	for (; page < end_page; page = next_active_pageblock(page)) {
		if (!is_pageblock_removable_nolock(page))
			return 0;
		cond_resched();
	}

	/* All pageblocks in the memory block are likely to be hot-removable */
	return 1;
}

/*
 * Confirm all pages in a range [start, end) is belongs to the same zone.
 */
static int test_pages_in_a_zone(unsigned long start_pfn, unsigned long end_pfn)
{
	unsigned long pfn;
	struct zone *zone = NULL;
	struct page *page;
	int i;
	for (pfn = start_pfn;
	     pfn < end_pfn;
	     pfn += MAX_ORDER_NR_PAGES) {
		i = 0;
		/* This is just a CONFIG_HOLES_IN_ZONE check.*/
		while ((i < MAX_ORDER_NR_PAGES) && !pfn_valid_within(pfn + i))
			i++;
		if (i == MAX_ORDER_NR_PAGES)
			continue;
		page = pfn_to_page(pfn + i);
		if (zone && page_zone(page) != zone)
			return 0;
		zone = page_zone(page);
	}
	return 1;
}

/*
 * Scanning pfn is much easier than scanning lru list.
 * Scan pfn from start to end and Find LRU page.
 */
static unsigned long scan_lru_pages(unsigned long start, unsigned long end)
{
	unsigned long pfn;
	struct page *page;
	for (pfn = start; pfn < end; pfn++) {
		if (pfn_valid(pfn)) {
			page = pfn_to_page(pfn);
			if (PageLRU(page))
				return pfn;
		}
	}
	return 0;
}

static struct page *
hotremove_migrate_alloc(struct page *page, unsigned long private, int **x)
{
	/* This should be improooooved!! */
	return alloc_page(GFP_HIGHUSER_MOVABLE);
}

#define NR_OFFLINE_AT_ONCE_PAGES	(256)
static int
do_migrate_range(unsigned long start_pfn, unsigned long end_pfn)
{
	unsigned long pfn;
	struct page *page;
	int move_pages = NR_OFFLINE_AT_ONCE_PAGES;
	int not_managed = 0;
	int ret = 0;
	LIST_HEAD(source);

	for (pfn = start_pfn; pfn < end_pfn && move_pages > 0; pfn++) {
		if (!pfn_valid(pfn))
			continue;
		page = pfn_to_page(pfn);
		if (!get_page_unless_zero(page))
			continue;
		/*
		 * We can skip free pages. And we can only deal with pages on
		 * LRU.
		 */
		ret = isolate_lru_page(page);
		if (!ret) { /* Success */
			put_page(page);
			list_add_tail(&page->lru, &source);
			move_pages--;
			inc_zone_page_state(page, NR_ISOLATED_ANON +
					    page_is_file_cache(page));

		} else {
#ifdef CONFIG_DEBUG_VM
			printk(KERN_ALERT "removing pfn %lx from LRU failed\n",
			       pfn);
			dump_page(page);
#endif
			put_page(page);
			/* Because we don't have big zone->lock. we should
			   check this again here. */
			if (page_count(page)) {
				not_managed++;
				ret = -EBUSY;
				break;
			}
		}
	}
	if (!list_empty(&source)) {
		if (not_managed) {
			putback_lru_pages(&source);
			goto out;
		}
		/* this function returns # of failed pages */
#ifndef CONFIG_DMA_CMA
		ret = migrate_pages(&source, hotremove_migrate_alloc, 0,
<<<<<<< HEAD
								true, true);
#else
		ret = migrate_pages(&source, hotremove_migrate_alloc, 0,
								true, true, 0);
#endif
=======
							true, MIGRATE_SYNC);
>>>>>>> 54ea5b40
		if (ret)
			putback_lru_pages(&source);
	}
out:
	return ret;
}

/*
 * remove from free_area[] and mark all as Reserved.
 */
static int
offline_isolated_pages_cb(unsigned long start, unsigned long nr_pages,
			void *data)
{
	__offline_isolated_pages(start, start + nr_pages);
	return 0;
}

static void
offline_isolated_pages(unsigned long start_pfn, unsigned long end_pfn)
{
	walk_system_ram_range(start_pfn, end_pfn - start_pfn, NULL,
				offline_isolated_pages_cb);
}

/*
 * Check all pages in range, recoreded as memory resource, are isolated.
 */
static int
check_pages_isolated_cb(unsigned long start_pfn, unsigned long nr_pages,
			void *data)
{
	int ret;
	long offlined = *(long *)data;
	ret = test_pages_isolated(start_pfn, start_pfn + nr_pages);
	offlined = nr_pages;
	if (!ret)
		*(long *)data += offlined;
	return ret;
}

static long
check_pages_isolated(unsigned long start_pfn, unsigned long end_pfn)
{
	long offlined = 0;
	int ret;

	ret = walk_system_ram_range(start_pfn, end_pfn - start_pfn, &offlined,
			check_pages_isolated_cb);
	if (ret < 0)
		offlined = (long)ret;
	return offlined;
}

static int __ref offline_pages(unsigned long start_pfn,
		  unsigned long end_pfn, unsigned long timeout)
{
	unsigned long pfn, nr_pages, expire;
	long offlined_pages;
	int ret, drain, retry_max, node;
	struct zone *zone;
	struct memory_notify arg;

	BUG_ON(start_pfn >= end_pfn);
	/* at least, alignment against pageblock is necessary */
	if (!IS_ALIGNED(start_pfn, pageblock_nr_pages))
		return -EINVAL;
	if (!IS_ALIGNED(end_pfn, pageblock_nr_pages))
		return -EINVAL;
	/* This makes hotplug much easier...and readable.
	   we assume this for now. .*/
	if (!test_pages_in_a_zone(start_pfn, end_pfn))
		return -EINVAL;

	lock_memory_hotplug();

	zone = page_zone(pfn_to_page(start_pfn));
	node = zone_to_nid(zone);
	nr_pages = end_pfn - start_pfn;

	/* set above range as isolated */
#ifndef CONFIG_DMA_CMA
	ret = start_isolate_page_range(start_pfn, end_pfn);
#else
	ret = start_isolate_page_range(start_pfn, end_pfn, MIGRATE_MOVABLE);
#endif
	if (ret)
		goto out;

	arg.start_pfn = start_pfn;
	arg.nr_pages = nr_pages;
	arg.status_change_nid = -1;
	if (nr_pages >= node_present_pages(node))
		arg.status_change_nid = node;

	ret = memory_notify(MEM_GOING_OFFLINE, &arg);
	ret = notifier_to_errno(ret);
	if (ret)
		goto failed_removal;

	pfn = start_pfn;
	expire = jiffies + timeout;
	drain = 0;
	retry_max = 5;
repeat:
	/* start memory hot removal */
	ret = -EAGAIN;
	if (time_after(jiffies, expire))
		goto failed_removal;
	ret = -EINTR;
	if (signal_pending(current))
		goto failed_removal;
	ret = 0;
	if (drain) {
		lru_add_drain_all();
		cond_resched();
		drain_all_pages();
	}

	pfn = scan_lru_pages(start_pfn, end_pfn);
	if (pfn) { /* We have page on LRU */
		ret = do_migrate_range(pfn, end_pfn);
		if (!ret) {
			drain = 1;
			goto repeat;
		} else {
			if (ret < 0)
				if (--retry_max == 0)
					goto failed_removal;
			yield();
			drain = 1;
			goto repeat;
		}
	}
	/* drain all zone's lru pagevec, this is asyncronous... */
	lru_add_drain_all();
	yield();
	/* drain pcp pages , this is synchrouns. */
	drain_all_pages();
	/* check again */
	offlined_pages = check_pages_isolated(start_pfn, end_pfn);
	if (offlined_pages < 0) {
		ret = -EBUSY;
		goto failed_removal;
	}
	printk(KERN_INFO "Offlined Pages %ld\n", offlined_pages);
	/* Ok, all of our target is islaoted.
	   We cannot do rollback at this point. */
	offline_isolated_pages(start_pfn, end_pfn);
	/* reset pagetype flags and makes migrate type to be MOVABLE */
#ifndef CONFIG_DMA_CMA
	undo_isolate_page_range(start_pfn, end_pfn);
#else
	undo_isolate_page_range(start_pfn, end_pfn, MIGRATE_MOVABLE);
#endif
	/* removal success */
	zone->present_pages -= offlined_pages;
	zone->zone_pgdat->node_present_pages -= offlined_pages;
	totalram_pages -= offlined_pages;

	init_per_zone_wmark_min();

	if (!node_present_pages(node)) {
		node_clear_state(node, N_HIGH_MEMORY);
		kswapd_stop(node);
	}

	vm_total_pages = nr_free_pagecache_pages();
	writeback_set_ratelimit();

	memory_notify(MEM_OFFLINE, &arg);
	unlock_memory_hotplug();
	return 0;

failed_removal:
	printk(KERN_INFO "memory offlining %lx to %lx failed\n",
		start_pfn, end_pfn);
	memory_notify(MEM_CANCEL_OFFLINE, &arg);
	/* pushback to free area */
#ifndef CONFIG_DMA_CMA
	undo_isolate_page_range(start_pfn, end_pfn);
#else
	undo_isolate_page_range(start_pfn, end_pfn, MIGRATE_MOVABLE);
#endif

out:
	unlock_memory_hotplug();
	return ret;
}

int remove_memory(u64 start, u64 size)
{
	unsigned long start_pfn, end_pfn;

	start_pfn = PFN_DOWN(start);
	end_pfn = start_pfn + PFN_DOWN(size);
	return offline_pages(start_pfn, end_pfn, 120 * HZ);
}
#else
int remove_memory(u64 start, u64 size)
{
	return -EINVAL;
}
#endif /* CONFIG_MEMORY_HOTREMOVE */
EXPORT_SYMBOL_GPL(remove_memory);<|MERGE_RESOLUTION|>--- conflicted
+++ resolved
@@ -752,15 +752,11 @@
 		/* this function returns # of failed pages */
 #ifndef CONFIG_DMA_CMA
 		ret = migrate_pages(&source, hotremove_migrate_alloc, 0,
-<<<<<<< HEAD
-								true, true);
+								true, MIGRATE_SYNC);
 #else
 		ret = migrate_pages(&source, hotremove_migrate_alloc, 0,
-								true, true, 0);
+								true, MIGRATE_SYNC, 0);
 #endif
-=======
-							true, MIGRATE_SYNC);
->>>>>>> 54ea5b40
 		if (ret)
 			putback_lru_pages(&source);
 	}
